--- conflicted
+++ resolved
@@ -424,14 +424,10 @@
 
                 lastchg_s, lastchg_ns = get_current_time()
 
-<<<<<<< HEAD
+
 		-- output to log file before doing delta on the time
-		stats_file:write(string.format("%d,%d,%f,%f,%f,%f,%d,%d\n",lastchg_s,lastchg_ns,rx_load,tx_load,mindown,minup,cur_dl_rate,cur_ul_rate))
-=======
-                -- output to log file before doing delta on the time
-                csv_fd:write(string.format("%d,%d,%f,%f,%f,%f,%f,%f\n", lastchg_s, lastchg_ns, rx_load, tx_load,
-                    min_down, min_up, cur_dl_rate, cur_ul_rate))
->>>>>>> 1a487a16
+stats_file:write(string.format("%d,%d,%f,%f,%f,%f,%d,%d\n", lastchg_s, lastchg_ns, rx_load, tx_load,
+			       mindown, minup, cur_dl_rate, cur_ul_rate))
 
                 lastchg_s = lastchg_s - start_s
                 lastchg_t = lastchg_s + lastchg_ns / 1e9
