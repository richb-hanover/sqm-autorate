-- Automatically adjust bandwidth for CAKE in dependence on detected load and OWD
-- Inspired by @moeller0 (OpenWrt forum)
-- Initial sh implementation by @Lynx (OpenWrt forum)
-- Initial Lua port by @Lochnair, @dlakelan, and @_FailSafe (OpenWrt forum)
-- Recommended style guide: https://github.com/luarocks/lua-style-guide
local lanes = require"lanes".configure()

local bit = lanes.require "bit32"
local debug = lanes.require "debug"
local math = lanes.require "math"
local posix = lanes.require "posix"
local socket = lanes.require "posix.sys.socket"
local time = lanes.require "posix.time"
local vstruct = lanes.require "vstruct"

-- The stats_queue is intended to be a true FIFO queue.
-- The purpose of the queue is to hold the processed timestamp
-- packets that are returned to us and this holds them for OWD
-- processing.
local stats_queue = lanes.linda()

-- The owd_data construct is not intended to be used as a queue.
-- Instead, it is just a method for sharing the OWD tables between
-- multiple threads. Calls against this construct will be get()/set()
-- to reinforce the intent that this is not a queue. This holds two
-- separate tables which are owd_baseline and owd_recent.
local owd_data = lanes.linda()
owd_data:set("owd_baseline", {})
owd_data:set("owd_recent", {})

local loglevel = {
    TRACE = {
        level = 6,
        name = "TRACE"
    },
    DEBUG = {
        level = 5,
        name = "DEBUG"
    },
    INFO = {
        level = 4,
        name = "INFO"
    },
    WARN = {
        level = 3,
        name = "WARN"
    },
    ERROR = {
        level = 2,
        name = "ERROR"
    },
    FATAL = {
        level = 1,
        name = "FATAL"
    }
}

-- Set a default log level here, until we've got one from UCI
local use_loglevel = loglevel.INFO

-- Basic homegrown logger to keep us from having to import yet another module
local function logger(loglevel, message)
    if (loglevel.level <= use_loglevel.level) then
        local cur_date = os.date("%Y%m%dT%H:%M:%S")
        -- local cur_date = os.date("%c")
        local out_str = string.format("[%s - %s]: %s", loglevel.name, cur_date, message)
        print(out_str)
    end
end

-- Figure out if we are running on OpenWrt here...
-- Found this clever function here: https://stackoverflow.com/a/15434737
local function is_module_available(name)
    if package.loaded[name] then
        return true
    else
        for _, searcher in ipairs(package.searchers or package.loaders) do
            local loader = searcher(name)
            if type(loader) == 'function' then
                package.preload[name] = loader
                return true
            end
        end
        return false
    end
end

local uci_lib = nil
local settings = nil
if is_module_available("luci.model.uci") then
    uci_lib = require("luci.model.uci")
    settings = uci_lib.cursor()
end

-- If we have luci-app-sqm installed, but it is disabled, this whole thing is moot. Let's bail early in that case.
if settings then
    local sqm_enabled = tonumber(settings:get("sqm", "@queue[0]", "enabled"), 10)
    if sqm_enabled == 0 then
        logger(loglevel.FATAL,
            "SQM is not enabled on this OpenWrt system. Please enable it before starting sqm-autorate.")
        os.exit(1, true)
    end
end

---------------------------- Begin Local Variables - External Settings ----------------------------
local base_ul_rate = settings and tonumber(settings:get("sqm-autorate", "@network[0]", "transmit_kbits_base"), 10) or
                         "<STEADY STATE UPLOAD>" -- steady state bandwidth for upload
local base_dl_rate = settings and tonumber(settings:get("sqm-autorate", "@network[0]", "receive_kbits_base"), 10) or
                         "<STEADY STATE DOWNLOAD>" -- steady state bandwidth for download

local min_ul_rate = settings and tonumber(settings:get("sqm-autorate", "@network[0]", "transmit_kbits_min"), 10) or
                        "<MIN UPLOAD RATE>" -- don't go below this many kbps
local min_dl_rate = settings and tonumber(settings:get("sqm-autorate", "@network[0]", "receive_kbits_min"), 10) or
                        "<MIN DOWNLOAD RATE>" -- don't go below this many kbps

local stats_file = settings and settings:get("sqm-autorate", "@output[0]", "stats_file") or "<STATS FILE NAME/PATH>"
local speedhist_file = settings and settings:get("sqm-autorate", "@output[0]", "speed_hist_file") or
                           "<HIST FILE NAME/PATH>"

local histsize = settings and tonumber(settings:get("sqm-autorate", "@output[0]", "hist_size"), 10) or "<HISTORY SIZE>"

use_loglevel = loglevel[string.upper(settings and settings:get("sqm-autorate", "@output[0]", "log_level") or "INFO")]

---------------------------- Begin Advanced User-Configurable Local Variables ----------------------------
local enable_debug_output = false
local enable_verbose_baseline_output = true
local enable_lynx_graph_output = false

local tick_duration = 0.5 -- Frequency in seconds
local min_change_interval = 0.5 -- don't change speeds unless this many seconds has passed since last change

-- Interface names: leave empty to use values from SQM config or place values here to override SQM config
local ul_if = settings and settings:get("sqm-autorate", "@network[0]", "transmit_interface") or
                  "<UPLOAD INTERFACE NAME>" -- upload interface
local dl_if = settings and settings:get("sqm-autorate", "@network[0]", "receive_interface") or
                  "<DOWNLOAD INTERFACE NAME>" -- download interface

local reflector_type = settings and settings:get("sqm-autorate", "@network[0]", "reflector_type") or nil
local reflector_array_v4 = {}
local reflector_array_v6 = {}

if reflector_type == "icmp" then
    reflector_array_v4 = {"46.227.200.54", "46.227.200.55", "194.242.2.2", "194.242.2.3", "149.112.112.10",
                          "149.112.112.11", "149.112.112.112", "193.19.108.2", "193.19.108.3", "9.9.9.9", "9.9.9.10",
                          "9.9.9.11"}
else
    reflector_array_v4 = {"65.21.108.153", "5.161.66.148", "216.128.149.82", "108.61.220.16", "185.243.217.26",
                          "185.175.56.188", "176.126.70.119"}
    reflector_array_v6 = {"2a01:4f9:c010:5469::1", "2a01:4ff:f0:2194::1", "2001:19f0:5c01:1bb6:5400:03ff:febe:3fae",
                          "2001:19f0:6001:3de9:5400:03ff:febe:3f8e", "2a03:94e0:ffff:185:243:217:0:26",
                          "2a0d:5600:30:46::2", "2a00:1a28:1157:3ef::2"}
end

local max_delta_owd = 15 -- increase from baseline RTT for detection of bufferbloat

---------------------------- Begin Internal Local Variables ----------------------------

local cur_process_id = posix.getpid()
if type(cur_process_id) == "table" then
    cur_process_id = cur_process_id["pid"]
end

-- Bandwidth file paths
local rx_bytes_path = nil
local tx_bytes_path = nil

-- Create a socket
local sock
if reflector_type == "icmp" then
    sock = assert(socket.socket(socket.AF_INET, socket.SOCK_RAW, socket.IPPROTO_ICMP), "Failed to create socket")
elseif reflector_type == "udp" then
    sock = assert(socket.socket(socket.AF_INET, socket.SOCK_DGRAM, socket.IPPROTO_UDP), "Failed to create socket")
else
    logger(loglevel.FATAL, "Unknown reflector type specified. Cannot continue.")
    os.exit(1, true)
end

socket.setsockopt(sock, socket.SOL_SOCKET, socket.SO_SNDTIMEO, 0, 500)

---------------------------- End Local Variables ----------------------------

---------------------------- Begin Local Functions ----------------------------

local function a_else_b(a, b)
    if a then
        return a
    else
        return b
    end
end

local function get_current_time()
    local time_s, time_ns = 0, 0
    local val1, val2 = time.clock_gettime(time.CLOCK_REALTIME)
    if type(val1) == "table" then
        time_s = val1.tv_sec
        time_ns = val1.tv_nsec
    else
        time_s = val1
        time_ns = val2
    end
    return time_s, time_ns
end

local function get_time_after_midnight_ms()
    local time_s, time_ns = get_current_time()
    return (time_s % 86400 * 1000) + (math.floor(time_ns / 1000000))
end

local function dec_to_hex(number, digits)
    local bit_mask = (bit.lshift(1, (digits * 4))) - 1
    local str_fmt = "%0" .. digits .. "X"
    return string.format(str_fmt, bit.band(number, bit_mask))
end

local function calculate_checksum(data)
    local checksum = 0
    for i = 1, #data - 1, 2 do
        checksum = checksum + (bit.lshift(string.byte(data, i), 8)) + string.byte(data, i + 1)
    end
    if bit.rshift(checksum, 16) then
        checksum = bit.band(checksum, 0xffff) + bit.rshift(checksum, 16)
    end
    return bit.bnot(checksum)
end

local function get_table_position(tbl, item)
    for i, value in ipairs(tbl) do
        if value == item then
            return i
        end
    end
    return 0
end

local function get_table_len(tbl)
    local count = 0
    for _ in pairs(tbl) do
        count = count + 1
    end
    return count
end

local function maximum(table)
    local m = -1 / 0
    for _, v in pairs(table) do
        m = math.max(v, m)
    end
    return m
end

local function receive_icmp_pkt(pkt_id)
    logger(loglevel.TRACE, "Entered receive_icmp_pkt() with value: " .. pkt_id)

    -- Read ICMP TS reply
    local data, sa = socket.recvfrom(sock, 100) -- An IPv4 ICMP reply should be ~56bytes. This value may need tweaking.

    if data then
        local ip_start = string.byte(data, 1)
        local ip_ver = bit.rshift(ip_start, 4)
        local hdr_len = (ip_start - ip_ver * 16) * 4

        if (#data - hdr_len == 20) then
            if (string.byte(data, hdr_len + 1) == 14) then
                local ts_resp = vstruct.read("> 2*u1 3*u2 3*u4", string.sub(data, hdr_len + 1, #data))
                local time_after_midnight_ms = get_time_after_midnight_ms()
                local src_pkt_id = ts_resp[4]
                local pos = get_table_position(reflector_array_v4, sa.addr)

                -- A pos > 0 indicates the current sa.addr is a known member of the reflector array
                if (pos > 0 and src_pkt_id == pkt_id) then
                    local stats = {
                        reflector = sa.addr,
                        original_ts = ts_resp[6],
                        receive_ts = ts_resp[7],
                        transmit_ts = ts_resp[8],
                        rtt = time_after_midnight_ms - ts_resp[6],
                        uplink_time = ts_resp[7] - ts_resp[6],
                        downlink_time = time_after_midnight_ms - ts_resp[8]
                    }

                    logger(loglevel.DEBUG,
                        "Reflector IP: " .. stats.reflector .. "  |  Current time: " .. time_after_midnight_ms ..
                            "  |  TX at: " .. stats.original_ts .. "  |  RTT: " .. stats.rtt .. "  |  UL time: " ..
                            stats.uplink_time .. "  |  DL time: " .. stats.downlink_time)
                    logger(loglevel.TRACE, "Exiting receive_icmp_pkt() with stats return")

                    return stats
                end
            else
                logger(loglevel.TRACE, "Exiting receive_icmp_pkt() with nil return due to wrong type")
                return nil

            end
        else
            logger(loglevel.TRACE, "Exiting receive_icmp_pkt() with nil return due to wrong length")
            return nil
        end
    else
        logger(loglevel.TRACE, "Exiting receive_icmp_pkt() with nil return")

        return nil
    end
end

local function receive_udp_pkt(pkt_id)
    logger(loglevel.TRACE, "Entered receive_udp_pkt() with value: " .. pkt_id)

    -- Read UDP TS reply
    local data, sa = socket.recvfrom(sock, 100) -- An IPv4 ICMP reply should be ~56bytes. This value may need tweaking.

    if data then
        local ts_resp = vstruct.read("> 2*u1 3*u2 6*u4", data)

        local time_after_midnight_ms = get_time_after_midnight_ms()
        local src_pkt_id = ts_resp[4]
        local pos = get_table_position(reflector_array_v4, sa.addr)

        -- A pos > 0 indicates the current sa.addr is a known member of the reflector array
        if (pos > 0 and src_pkt_id == pkt_id) then
            local originate_ts = (ts_resp[6] % 86400 * 1000) + (math.floor(ts_resp[7] / 1000000))
            local receive_ts = (ts_resp[8] % 86400 * 1000) + (math.floor(ts_resp[9] / 1000000))
            local transmit_ts = (ts_resp[10] % 86400 * 1000) + (math.floor(ts_resp[11] / 1000000))

            local stats = {
                reflector = sa.addr,
                original_ts = originate_ts,
                receive_ts = receive_ts,
                transmit_ts = transmit_ts,
                rtt = time_after_midnight_ms - originate_ts,
                uplink_time = receive_ts - originate_ts,
                downlink_time = time_after_midnight_ms - transmit_ts
            }

            logger(loglevel.DEBUG,
                "Reflector IP: " .. stats.reflector .. "  |  Current time: " .. time_after_midnight_ms .. "  |  TX at: " ..
                    stats.original_ts .. "  |  RTT: " .. stats.rtt .. "  |  UL time: " .. stats.uplink_time ..
                    "  |  DL time: " .. stats.downlink_time)
            logger(loglevel.TRACE, "Exiting receive_udp_pkt() with stats return")

            return stats
        end
    else
        logger(loglevel.TRACE, "Exiting receive_udp_pkt() with nil return")

        return nil
    end
end

local function receive_ts_ping(pkt_id, pkt_type)
    logger(loglevel.TRACE, "Entered receive_ts_ping() with value: " .. pkt_id)

    local receive_func = nil
    if pkt_type == "icmp" then
        receive_func = receive_icmp_pkt
    elseif pkt_type == "udp" then
        receive_func = receive_udp_pkt
    else
        logger(loglevel.ERROR, "Unknown packet type specified.")
    end

    while true do
        -- If we got stats, drop them onto the stats_queue for processing
        local stats = receive_func(pkt_id)
        if stats then
            stats_queue:send("stats", stats)
        end
    end
end

local function send_icmp_pkt(reflector, pkt_id)
    -- ICMP timestamp header
    -- Type - 1 byte
    -- Code - 1 byte:
    -- Checksum - 2 bytes
    -- Identifier - 2 bytes
    -- Sequence number - 2 bytes
    -- Original timestamp - 4 bytes
    -- Received timestamp - 4 bytes
    -- Transmit timestamp - 4 bytes

    logger(loglevel.TRACE, "Entered send_icmp_pkt() with values: " .. reflector .. " | " .. pkt_id)

    -- Create a raw ICMP timestamp request message
    local time_after_midnight_ms = get_time_after_midnight_ms()
    local ts_req = vstruct.write("> 2*u1 3*u2 3*u4", {13, 0, 0, pkt_id, 0, time_after_midnight_ms, 0, 0})
    local ts_req = vstruct.write("> 2*u1 3*u2 3*u4",
        {13, 0, calculate_checksum(ts_req), pkt_id, 0, time_after_midnight_ms, 0, 0})

    -- Send ICMP TS request
    local ok = socket.sendto(sock, ts_req, {
        family = socket.AF_INET,
        addr = reflector,
        port = 0
    })

    logger(loglevel.TRACE, "Exiting send_icmp_pkt()")

    return ok
end

local function send_udp_pkt(reflector, pkt_id)
    -- Custom UDP timestamp header
    -- Type - 1 byte
    -- Code - 1 byte:
    -- Checksum - 2 bytes
    -- Identifier - 2 bytes
    -- Sequence number - 2 bytes
    -- Original timestamp - 4 bytes
    -- Original timestamp (nanoseconds) - 4 bytes
    -- Received timestamp - 4 bytes
    -- Received timestamp (nanoseconds) - 4 bytes
    -- Transmit timestamp - 4 bytes
    -- Transmit timestamp (nanoseconds) - 4 bytes

    logger(loglevel.TRACE, "Entered send_udp_pkt() with values: " .. reflector .. " | " .. pkt_id)

    -- Create a raw ICMP timestamp request message
    local time, time_ns = get_current_time()
    local ts_req = vstruct.write("> 2*u1 3*u2 6*u4", {13, 0, 0, pkt_id, 0, time, time_ns, 0, 0, 0, 0})
    local ts_req = vstruct.write("> 2*u1 3*u2 6*u4",
        {13, 0, calculate_checksum(ts_req), pkt_id, 0, time, time_ns, 0, 0, 0, 0})

    -- Send ICMP TS request
    local ok = socket.sendto(sock, ts_req, {
        family = socket.AF_INET,
        addr = reflector,
        port = 62222
    })

    logger(loglevel.TRACE, "Exiting send_udp_pkt()")

    return ok
end

local function ts_ping_sender(pkt_type, pkt_id, freq)
    logger(loglevel.TRACE, "Entered ts_ping_sender() with values: " .. freq .. " | " .. pkt_type .. " | " .. pkt_id)
    local sleep_time_ns = freq % 1 * 1e9
    local sleep_time_s = math.floor(freq)
    local ping_func = nil

    if pkt_type == "icmp" then
        ping_func = send_icmp_pkt
    elseif pkt_type == "udp" then
        ping_func = send_udp_pkt
    else
        logger(loglevel.ERROR, "Unknown packet type specified.")
    end

<<<<<<< HEAD
    logger(loglevel.TRACE, "Exiting send_ts_ping()")

    return result
end

local function maximum(table)
    local m = -1 / 0
    for _, v in pairs(table) do
        m = math.max(v, m)
    end
    return m
end
---------------------------- End Local Functions ----------------------------

---------------------------- Begin Conductor Loop ----------------------------

-- Figure out the interfaces in play here
-- if ul_if == "" then
--     ul_if = settings and settings:get("sqm", "@queue[0]", "interface")
--     if not ul_if then
--         logger(loglevel.FATAL, "Upload interface not found in SQM config and was not overriden. Cannot continue.")
--         os.exit(1, true)
--     end
-- end

-- if dl_if == "" then
--     local fh = io.popen(string.format("tc -p filter show parent ffff: dev %s", ul_if))
--     local tc_filter = fh:read("*a")
--     fh:close()

--     local ifb_name = string.match(tc_filter, "ifb[%a%d]+")
--     if not ifb_name then
--         local ifb_name = string.match(tc_filter, "veth[%a%d]+")
--     end
--     if not ifb_name then
--         logger(loglevel.FATAL, string.format(
--             "Download interface not found for upload interface %s and was not overriden. Cannot continue.", ul_if))
--         os.exit(1, true)
--     end

--     dl_if = ifb_name
-- end
logger(loglevel.DEBUG, "Upload iface: " .. ul_if .. " | Download iface: " .. dl_if)

-- Verify these are correct using "cat /sys/class/..."
if dl_if:find("^ifb.+") or dl_if:find("^veth.+") then
    rx_bytes_path = "/sys/class/net/" .. dl_if .. "/statistics/tx_bytes"
else
    rx_bytes_path = "/sys/class/net/" .. dl_if .. "/statistics/rx_bytes"
end

if ul_if:find("^ifb.+") or ul_if:find("^veth.+") then
    tx_bytes_path = "/sys/class/net/" .. ul_if .. "/statistics/rx_bytes"
else
    tx_bytes_path = "/sys/class/net/" .. ul_if .. "/statistics/tx_bytes"
end

logger(loglevel.DEBUG, "rx_bytes_path: " .. rx_bytes_path)
logger(loglevel.DEBUG, "tx_bytes_path: " .. tx_bytes_path)

-- Test for existent stats files
local test_file = io.open(rx_bytes_path)
if not test_file then
    logger(loglevel.FATAL, "Could not open stats file: " .. rx_bytes_path)
    os.exit(1, true)
end
test_file:close()

test_file = io.open(tx_bytes_path)
if not test_file then
    logger(loglevel.FATAL, "Could not open stats file: " .. tx_bytes_path)
    os.exit(1, true)
end
test_file:close()

if enable_lynx_graph_output then
    print(string.format("%10s%20s;%20s;%20s;%20s;%20s;%20s;%20s;", " ", "log_time", "rx_load", "tx_load",
        "min_downlink_delta", "min_uplink_delta", "cur_dl_rate", "cur_ul_rate"))
end

-- Random seed
local nows, nowns = get_current_time()
math.randomseed(nowns)

-- Set a packet ID
local packet_id = cur_process_id + 32768

-- Set initial TC values
os.execute(string.format("tc qdisc change root dev %s cake bandwidth %sKbit", dl_if, base_dl_rate))
os.execute(string.format("tc qdisc change root dev %s cake bandwidth %sKbit", ul_if, base_ul_rate))

-- Constructor Gadget...
local function ping_generator(freq)
   local sleep_time_ns = (freq % 1) * 1e9
    local sleep_time_s = math.floor(freq)

    logger(loglevel.TRACE, "Entered pinger()")

=======
>>>>>>> 05d9b967
    while true do
        for _, reflector in ipairs(reflector_array_v4) do
            ping_func(reflector, pkt_id)
        end
        print("HERE1")
        time.nanosleep({
            tv_sec = sleep_time_s,
            tv_nsec = sleep_time_ns
        })
    end
    logger(loglevel.TRACE, "Exiting ts_ping_sender()")
end

local function read_stats_file(file)
    file:seek("set", 0)
    local bytes = file:read()
    return bytes
end

local function ratecontrol()
<<<<<<< HEAD
    local sleep_time_ns = (min_change_interval % 1)*1e9
    local sleep_time_s = math.floor(min_change_interval)
=======
    local sleep_time_ns = 500000.0
    local sleep_time_s = 0.0
>>>>>>> 05d9b967

    local start_s, start_ns = get_current_time() -- first time we entered this loop, times will be relative to this seconds value to preserve precision
    local lastchg_s, lastchg_ns = get_current_time()
    local lastchg_t = lastchg_s - start_s + lastchg_ns / 1e9
    local lastdump_t = lastchg_t - 310

    local cur_dl_rate = base_dl_rate
    local cur_ul_rate = base_ul_rate
    local rx_bytes_file = io.open(rx_bytes_path)
    local tx_bytes_file = io.open(tx_bytes_path)

    if not rx_bytes_file or not tx_bytes_file then
        logger(loglevel.FATAL, "Could not open stats file: '" .. rx_bytes_path .. "' or '" .. tx_bytes_path .. "'")
        os.exit(1, true)
        return nil
    end

    local prev_rx_bytes = read_stats_file(rx_bytes_file)
    local prev_tx_bytes = read_stats_file(tx_bytes_file)
    local t_prev_bytes = lastchg_t
    local t_cur_bytes = lastchg_t

    local safe_dl_rates = {}
    local safe_ul_rates = {}
    for i = 0, histsize - 1, 1 do
        safe_dl_rates[i] = (math.random() * 0.2 + 0.75) * (base_dl_rate)
        safe_ul_rates[i] = (math.random() * 0.2 + 0.75) * (base_ul_rate)
    end

    local nrate_up = 0
    local nrate_down = 0

    local csv_fd = io.open(stats_file, "w")
    local speeddump_fd = io.open(speedhist_file, "w")

    csv_fd:write("times,timens,rxload,txload,deltadelaydown,deltadelayup,dlrate,uprate\n")
    speeddump_fd:write("time,counter,upspeed,downspeed\n")

    while true do
        local now_s, now_ns = get_current_time()
        now_s = now_s - start_s
        local now_t = now_s + now_ns / 1e9
        if now_t - lastchg_t > min_change_interval then
            -- if it's been long enough, and the stats indicate needing to change speeds
            -- change speeds here

            local owd_baseline = owd_data:get("owd_baseline")
            local owd_recent = owd_data:get("owd_recent")

            local min_up_del = 1 / 0
            local min_down_del = 1 / 0

            for k, val in pairs(owd_baseline) do
                min_up_del = math.min(min_up_del, owd_recent[k].up_ewma - val.up_ewma)
                min_down_del = math.min(min_down_del, owd_recent[k].down_ewma - val.down_ewma)

                logger(loglevel.INFO, "min_up_del: " .. min_up_del .. "  min_down_del: " .. min_down_del)
            end

            local cur_rx_bytes = read_stats_file(rx_bytes_file)
            local cur_tx_bytes = read_stats_file(tx_bytes_file)
            t_prev_bytes = t_cur_bytes
            t_cur_bytes = now_t

            local rx_load = (8 / 1000) * (cur_rx_bytes - prev_rx_bytes) / (t_cur_bytes - t_prev_bytes) / cur_dl_rate
            local tx_load = (8 / 1000) * (cur_tx_bytes - prev_tx_bytes) / (t_cur_bytes - t_prev_bytes) / cur_ul_rate
            prev_rx_bytes = cur_rx_bytes
            prev_tx_bytes = cur_tx_bytes
            local next_ul_rate = cur_ul_rate
            local next_dl_rate = cur_dl_rate

            if min_up_del < max_delta_owd and tx_load > .8 then
                safe_ul_rates[nrate_up] = math.floor(cur_ul_rate * tx_load)
                local maxul = maximum(safe_ul_rates)
                next_ul_rate = cur_ul_rate * (1 + .1 * math.max(0, (1 - cur_ul_rate / maxul))) + 500
                nrate_up = nrate_up + 1
                nrate_up = nrate_up % histsize
            end
            if min_down_del < max_delta_owd and rx_load > .8 then
                safe_dl_rates[nrate_down] = math.floor(cur_dl_rate * rx_load)
                local maxdl = maximum(safe_dl_rates)
                next_dl_rate = cur_dl_rate * (1 + .1 * math.max(0, (1 - cur_dl_rate / maxdl))) + 500
                nrate_down = nrate_down + 1
                nrate_down = nrate_down % histsize
            end

            if min_up_del > max_delta_owd then
                if #safe_ul_rates > 0 then
                    next_ul_rate = math.min(0.9 * cur_ul_rate * tx_load, safe_ul_rates[math.random(#safe_ul_rates) - 1])
                else
                    next_ul_rate = 0.9 * cur_ul_rate * tx_load
                end
            end
            if min_down_del > max_delta_owd then
                if #safe_dl_rates > 0 then
                    next_dl_rate = math.min(0.9 * cur_dl_rate * rx_load, safe_dl_rates[math.random(#safe_dl_rates) - 1])
                else
                    next_dl_rate = 0.9 * cur_dl_rate * rx_load
                end
            end

            next_ul_rate = math.floor(math.max(min_ul_rate, next_ul_rate))
            next_dl_rate = math.floor(math.max(min_dl_rate, next_dl_rate))

            -- TC modification
            if next_dl_rate ~= cur_dl_rate then
                os.execute(string.format("tc qdisc change root dev %s cake bandwidth %sKbit", dl_if, next_dl_rate))
            end
            if next_ul_rate ~= cur_ul_rate then
                os.execute(string.format("tc qdisc change root dev %s cake bandwidth %sKbit", ul_if, next_ul_rate))
            end

            cur_dl_rate = next_dl_rate
            cur_ul_rate = next_ul_rate

            if enable_verbose_output then
                logger(loglevel.INFO,
                    string.format("%d,%d,%f,%f,%f,%f,%d,%d\n", lastchg_s, lastchg_ns, rx_load, tx_load, min_down_del,
                        min_up_del, cur_dl_rate, cur_ul_rate))
            end

            lastchg_s, lastchg_ns = get_current_time()

            -- output to log file before doing delta on the time
            csv_fd:write(string.format("%d,%d,%f,%f,%f,%f,%d,%d\n", lastchg_s, lastchg_ns, rx_load, tx_load,
                min_down_del, min_up_del, cur_dl_rate, cur_ul_rate))

            lastchg_s = lastchg_s - start_s
            lastchg_t = lastchg_s + lastchg_ns / 1e9
        end

        if now_t - lastdump_t > 300 then
            for i = 0, histsize - 1 do
                speeddump_fd:write(string.format("%f,%d,%f,%f\n", now_t, i, safe_ul_rates[i], safe_dl_rates[i]))
            end
            lastdump_t = now_t
        end

        time.nanosleep({
            tv_sec = sleep_time_s,
            tv_nsec = sleep_time_ns
        })
    end
end

local function baseline_calculator()
    local slow_factor = .9
    local fast_factor = .2

    while true do
<<<<<<< HEAD
        local _, time_data = stats_queue:receive(nil, "stats")
=======
        local _, time_data = stats_queue:receive("2", "stats")
>>>>>>> 05d9b967
        local owd_baseline = owd_data:get("owd_baseline")
        local owd_recent = owd_data:get("owd_recent")

        if time_data then
            if not owd_baseline[time_data.reflector] then
                owd_baseline[time_data.reflector] = {}
            end
            if not owd_recent[time_data.reflector] then
                owd_recent[time_data.reflector] = {}
            end

            if not owd_baseline[time_data.reflector].up_ewma then
                owd_baseline[time_data.reflector].up_ewma = time_data.uplink_time
            end
            if not owd_recent[time_data.reflector].up_ewma then
                owd_recent[time_data.reflector].up_ewma = time_data.uplink_time
            end
            if not owd_baseline[time_data.reflector].down_ewma then
                owd_baseline[time_data.reflector].down_ewma = time_data.downlink_time
            end
            if not owd_recent[time_data.reflector].down_ewma then
                owd_recent[time_data.reflector].down_ewma = time_data.downlink_time
            end

            owd_baseline[time_data.reflector].up_ewma = owd_baseline[time_data.reflector].up_ewma * slow_factor +
                                                            (1 - slow_factor) * time_data.uplink_time
            owd_recent[time_data.reflector].up_ewma = owd_recent[time_data.reflector].up_ewma * fast_factor +
                                                          (1 - fast_factor) * time_data.uplink_time
            owd_baseline[time_data.reflector].down_ewma = owd_baseline[time_data.reflector].down_ewma * slow_factor +
                                                              (1 - slow_factor) * time_data.downlink_time
            owd_recent[time_data.reflector].down_ewma = owd_recent[time_data.reflector].down_ewma * fast_factor +
                                                            (1 - fast_factor) * time_data.downlink_time

            -- when baseline is above the recent, set equal to recent, so we track down more quickly
            owd_baseline[time_data.reflector].up_ewma = math.min(owd_baseline[time_data.reflector].up_ewma,
                owd_recent[time_data.reflector].up_ewma)
            owd_baseline[time_data.reflector].down_ewma = math.min(owd_baseline[time_data.reflector].down_ewma,
                owd_recent[time_data.reflector].down_ewma)

            -- Set the values back into the shared tables
            owd_data:set("owd_baseline", owd_baseline)
            owd_data:set("owd_recent", owd_recent)
            print("HERE")
            if enable_verbose_baseline_output then
                for ref, val in pairs(owd_baseline) do
                    local up_ewma = a_else_b(val.up_ewma, "?")
                    local down_ewma = a_else_b(val.down_ewma, "?")
                    logger(loglevel.INFO,
                        "Reflector " .. ref .. " up baseline = " .. up_ewma .. " down baseline = " .. down_ewma)
                end

                for ref, val in pairs(owd_recent) do
                    local up_ewma = a_else_b(val.up_ewma, "?")
                    local down_ewma = a_else_b(val.down_ewma, "?")
                    logger(loglevel.INFO,
                        "Reflector " .. ref .. " up baseline = " .. up_ewma .. " down baseline = " .. down_ewma)
                end
            end
        end
    end
end
---------------------------- End Local Functions ----------------------------

---------------------------- Begin Conductor Loop ----------------------------

-- Figure out the interfaces in play here
-- if ul_if == "" then
--     ul_if = settings and settings:get("sqm", "@queue[0]", "interface")
--     if not ul_if then
--         logger(loglevel.FATAL, "Upload interface not found in SQM config and was not overriden. Cannot continue.")
--         os.exit(1, true)
--     end
-- end

-- if dl_if == "" then
--     local fh = io.popen(string.format("tc -p filter show parent ffff: dev %s", ul_if))
--     local tc_filter = fh:read("*a")
--     fh:close()

--     local ifb_name = string.match(tc_filter, "ifb[%a%d]+")
--     if not ifb_name then
--         local ifb_name = string.match(tc_filter, "veth[%a%d]+")
--     end
--     if not ifb_name then
--         logger(loglevel.FATAL, string.format(
--             "Download interface not found for upload interface %s and was not overriden. Cannot continue.", ul_if))
--         os.exit(1, true)
--     end

--     dl_if = ifb_name
-- end
logger(loglevel.DEBUG, "Upload iface: " .. ul_if .. " | Download iface: " .. dl_if)

-- Verify these are correct using "cat /sys/class/..."
if dl_if:find("^ifb.+") or dl_if:find("^veth.+") then
    rx_bytes_path = "/sys/class/net/" .. dl_if .. "/statistics/tx_bytes"
else
    rx_bytes_path = "/sys/class/net/" .. dl_if .. "/statistics/rx_bytes"
end

if ul_if:find("^ifb.+") or ul_if:find("^veth.+") then
    tx_bytes_path = "/sys/class/net/" .. ul_if .. "/statistics/rx_bytes"
else
    tx_bytes_path = "/sys/class/net/" .. ul_if .. "/statistics/tx_bytes"
end

logger(loglevel.DEBUG, "rx_bytes_path: " .. rx_bytes_path)
logger(loglevel.DEBUG, "tx_bytes_path: " .. tx_bytes_path)

-- Test for existent stats files
local test_file = io.open(rx_bytes_path)
if not test_file then
    logger(loglevel.FATAL, "Could not open stats file: " .. rx_bytes_path)
    os.exit(1, true)
end
test_file:close()

test_file = io.open(tx_bytes_path)
if not test_file then
    logger(loglevel.FATAL, "Could not open stats file: " .. tx_bytes_path)
    os.exit(1, true)
end
test_file:close()

if enable_lynx_graph_output then
    print(string.format("%10s%20s;%20s;%20s;%20s;%20s;%20s;%20s;", " ", "log_time", "rx_load", "tx_load",
        "min_downlink_delta", "min_uplink_delta", "cur_dl_rate", "cur_ul_rate"))
end

-- Random seed
local nows, nowns = get_current_time()
math.randomseed(nowns)

-- Set a packet ID
local packet_id = cur_process_id + 32768

-- Set initial TC values
os.execute(string.format("tc qdisc change root dev %s cake bandwidth %sKbit", dl_if, base_dl_rate))
os.execute(string.format("tc qdisc change root dev %s cake bandwidth %sKbit", ul_if, base_ul_rate))

-- Start this whole thing in motion!
local function conductor()
    logger(loglevel.TRACE, "Entered conductor()")

    local pinger = lanes.gen("*", {
        required = {"bit32", "posix.sys.socket", "posix.time", "vstruct"}
    }, ts_ping_sender)(reflector_type, packet_id, tick_duration)
    local receiver = lanes.gen("*", {
        required = {"bit32", "posix.sys.socket", "posix.time", "vstruct"}
    }, receive_ts_ping)(packet_id, reflector_type)
    local baseliner = lanes.gen("*", {
        required = {"bit32", "posix", "posix.time"}
    }, baseline_calculator)()
    local regulator = lanes.gen("*", {
        required = {"bit32", "posix", "posix.time"}
    }, ratecontrol)()
    pinger:join()
    receiver:join()
    baseliner:join()
    regulator:join()
end

conductor() -- go!
---------------------------- End Conductor Loop ----------------------------<|MERGE_RESOLUTION|>--- conflicted
+++ resolved
@@ -447,7 +447,6 @@
         logger(loglevel.ERROR, "Unknown packet type specified.")
     end
 
-<<<<<<< HEAD
     logger(loglevel.TRACE, "Exiting send_ts_ping()")
 
     return result
@@ -546,8 +545,6 @@
 
     logger(loglevel.TRACE, "Entered pinger()")
 
-=======
->>>>>>> 05d9b967
     while true do
         for _, reflector in ipairs(reflector_array_v4) do
             ping_func(reflector, pkt_id)
@@ -568,13 +565,8 @@
 end
 
 local function ratecontrol()
-<<<<<<< HEAD
     local sleep_time_ns = (min_change_interval % 1)*1e9
     local sleep_time_s = math.floor(min_change_interval)
-=======
-    local sleep_time_ns = 500000.0
-    local sleep_time_s = 0.0
->>>>>>> 05d9b967
 
     local start_s, start_ns = get_current_time() -- first time we entered this loop, times will be relative to this seconds value to preserve precision
     local lastchg_s, lastchg_ns = get_current_time()
@@ -725,11 +717,8 @@
     local fast_factor = .2
 
     while true do
-<<<<<<< HEAD
+
         local _, time_data = stats_queue:receive(nil, "stats")
-=======
-        local _, time_data = stats_queue:receive("2", "stats")
->>>>>>> 05d9b967
         local owd_baseline = owd_data:get("owd_baseline")
         local owd_recent = owd_data:get("owd_recent")
 
