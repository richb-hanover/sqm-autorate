local bit = require 'bit32'
local math = require 'math'
local posix = require 'posix'
local socket = require 'posix.sys.socket'
local time = require 'posix.time'
local vstruct = require 'vstruct'

---------------------------- Begin User-Configurable Local Variables ----------------------------
local debug = true
local enable_verbose_output = false -- enable (true) or disable (false) output monitoring lines showing bandwidth changes

local ul_if = "eth0" -- upload interface
local dl_if = "ifb4eth0" -- download interface

local base_ul_rate = 25750 -- steady state bandwidth for upload
local base_dl_rate = 462500 -- steady state bandwidth for download

local tick_rate = 0.5 -- Frequency in seconds

local reflector_array_v4 = {'9.9.9.9', '9.9.9.10', '149.112.112.10', '149.112.112.11', '149.112.112.112'}
local reflector_array_v6 = {'2620:fe::10', '2620:fe::fe:10'} -- TODO Implement IPv6 support?

local alpha_OWD_increase = 0.001 -- how rapidly baseline OWD is allowed to increase
local alpha_OWD_decrease = 0.9 -- how rapidly baseline OWD is allowed to decrease

local rate_adjust_OWD_spike = 0.010 -- how rapidly to reduce bandwidth upon detection of bufferbloat
local rate_adjust_load_high = 0.005 -- how rapidly to increase bandwidth upon high load detected
local rate_adjust_load_low = 0.0025 -- how rapidly to return to base rate upon low load detected

local load_thresh = 0.5 -- % of currently set bandwidth for detecting high load

local max_delta_OWD = 15 -- increase from baseline RTT for detection of bufferbloat


---------------------------- Begin Internal Local Variables ----------------------------
<<<<<<< HEAD
local cur_process_id = posix.getpid()
local packets_on_the_wire = 0
=======
local tick_rate_nsec = tick_rate * 1000000000
local cur_process_id = posix.getpid()
>>>>>>> 84272c8b

-- Create raw socket
local sock = assert(socket.socket(socket.AF_INET, socket.SOCK_RAW, socket.IPPROTO_ICMP), "Failed to create socket")
socket.setsockopt(sock, socket.SOL_SOCKET, socket.SO_RCVTIMEO, 0, 500)
socket.setsockopt(sock, socket.SOL_SOCKET, socket.SO_SNDTIMEO, 0, 500)

-- Set non-blocking flag on socket
local flags = posix.fcntl(sock, posix.F_GETFL)
assert(posix.fcntl(sock, posix.F_SETFL, bit.bor(flags, posix.O_NONBLOCK)), "Failed to set non-blocking flag")
---------------------------- End Local Variables ----------------------------

-- Bail out early if we don't have RAW socket permission
if not socket.SOCK_RAW then
    error("Houston, we have a problem. RAW socket permission is a must "..
        "and you do NOT have it (are you root/sudo?).")
end

-- verify these are correct using 'cat /sys/class/...'
if dl_if:find("^veth.+") then
    rx_bytes_path = "/sys/class/net/" .. dl_if .. "/statistics/tx_bytes"
elseif dl_if:find("^ifb.+") then
    rx_bytes_path = "/sys/class/net/" .. dl_if .. "/statistics/tx_bytes"
else
    rx_bytes_path = "/sys/class/net/" .. dl_if .. "/statistics/rx_bytes"
end

if ul_if:find("^veth.+") then
    tx_bytes_path = "/sys/class/net/" .. ul_if .. "/statistics/rx_bytes"
elseif ul_if:find("^ifb.+") then
    tx_bytes_path = "/sys/class/net/" .. ul_if .. "/statistics/rx_bytes"
else
    tx_bytes_path = "/sys/class/net/" .. ul_if .. "/statistics/tx_bytes"
end

if debug then
    print("rx_bytes_path: " .. rx_bytes_path)
    print("tx_bytes_path: " .. tx_bytes_path)
end

---------------------------- Begin Local Functions ----------------------------
local function get_time_after_midnight_ms()
    timespec = time.clock_gettime(time.CLOCK_REALTIME)
    return (timespec.tv_sec % 86400 * 1000) + (math.floor(timespec.tv_nsec / 1000000))
end

local function dec_to_hex(number, digits)
    local bitMask = (bit.lshift(1, (digits * 4))) - 1
    local strFmt = "%0"..digits.."X"
    return string.format(strFmt, bit.band(number, bitMask))
end

local function calculate_checksum(data)
    checksum = 0

    for i = 1, #data - 1, 2  do
        checksum = checksum + (bit.lshift(string.byte(data, i), 8)) + string.byte(data, i + 1)
    end

    if bit.rshift(checksum, 16) then
        checksum = bit.band(checksum, 0xffff) + bit.rshift(checksum, 16)
    end

    return bit.bnot(checksum)
end


local function get_table_position(tbl, item)
    for i,value in ipairs(tbl) do
        if value == item then return i end
    end
    return 0
end

local function get_table_len(tbl)
    local count = 0
    for _ in pairs(tbl) do count = count + 1 end
    return count
end

local function receive_ts_ping(pkt_id)
    -- Read ICMP TS reply
<<<<<<< HEAD
    local entry_time = get_time_after_midnight_ms()

=======
>>>>>>> 84272c8b
    while true do
        local data, sa = socket.recvfrom(sock, 100) -- An IPv4 ICMP reply should be ~56bytes. This value may need tweaking.

        if data then
            local ip_start = string.byte(data, 1)
            local ip_ver = bit.rshift(ip_start, 4)
            local hdr_len = (ip_start - ip_ver * 16) * 4
            local ts_resp = vstruct.read('> 2*u1 3*u2 3*u4', string.sub(data, hdr_len + 1, #data))
            local time_after_midnight_ms = get_time_after_midnight_ms()
            local src_pkt_id = ts_resp[4]
            local pos = get_table_position(reflector_array_v4, sa.addr)

            -- A pos > 0 indicates the current sa.addr is a known member of the reflector array
            if (pos > 0 and src_pkt_id == pkt_id) then
<<<<<<< HEAD
                packets_on_the_wire = packets_on_the_wire - 1

                local stats = {
                    reflector = sa.addr,
                    originalTS = tsResp[6],
                    receiveTS = tsResp[7],
                    transmitTS = tsResp[8],
                    rtt = time_after_midnight_ms - tsResp[6],
                    uplink_time = tsResp[7] - tsResp[6],
                    downlink_time = time_after_midnight_ms - tsResp[8]}

                if debug then
                    print('Reflector IP: '..stats.reflector..'  |  Current time: '..time_after_midnight_ms..
                        '  |  TX at: '..stats.originalTS..'  |  RTT: '..stats.rtt..'  |  UL time: '..stats.uplink_time..
                        '  |  DL time: '..stats.downlink_time..'  |  Source IP: '..sa.addr)
=======
                local stats = {
                    reflector = sa.addr,
                    original_ts = ts_resp[6],
                    receive_ts = ts_resp[7],
                    transmit_ts = ts_resp[8],
                    rtt = time_after_midnight_ms - ts_resp[6],
                    uplink_time = ts_resp[7] - ts_resp[6],
                    downlink_time = time_after_midnight_ms - ts_resp[8]
                }

                if debug then
                    print('Reflector IP: '..stats.reflector..'  |  Current time: '..time_after_midnight_ms..
                        '  |  TX at: '..stats.original_ts..'  |  RTT: '..stats.rtt..'  |  UL time: '..stats.uplink_time..
                        '  |  DL time: '..stats.downlink_time)
>>>>>>> 84272c8b
                end
                coroutine.yield(stats)
            end
        else
            coroutine.yield(nil)
        end
    end
end

local function send_ts_ping(reflector, pkt_id)
    -- ICMP timestamp header
        -- Type - 1 byte
        -- Code - 1 byte:
        -- Checksum - 2 bytes
        -- Identifier - 2 bytes
        -- Sequence number - 2 bytes
        -- Original timestamp - 4 bytes
        -- Received timestamp - 4 bytes
        -- Transmit timestamp - 4 bytes

    -- Create a raw ICMP timestamp request message
    local time_after_midnight_ms = get_time_after_midnight_ms()
    local tsReq = vstruct.write('> 2*u1 3*u2 3*u4', {13, 0, 0, pkt_id, 0, time_after_midnight_ms, 0, 0})
    local tsReq = vstruct.write('> 2*u1 3*u2 3*u4', {13, 0, calculate_checksum(tsReq), pkt_id, 0, time_after_midnight_ms, 0, 0})

    -- Send ICMP TS request
    local ok = socket.sendto(sock, tsReq, {family=socket.AF_INET, addr=reflector, port=0})
<<<<<<< HEAD
    if ok then packets_on_the_wire = packets_on_the_wire + 1 end
=======
>>>>>>> 84272c8b
    return ok
end
---------------------------- End Local Functions ----------------------------


---------------------------- Begin Conductor Loop ----------------------------

-- Set a packet ID
local packet_id = cur_process_id + 32768
local tick_rate_nsec = tick_rate * 1000000000

-- Constructor Gadget...
local function pinger()
    while true do
        for _,reflector in ipairs(reflector_array_v4) do
            result = send_ts_ping(reflector,packet_id)
            coroutine.yield(reflector,result)
        end
    end
end
<<<<<<< HEAD

-- Start this whole thing in motion!

local function conductor()
    local pings = coroutine.create(pinger)
    local receiver = coroutine.create(receive_ts_ping)

    local OWDbaseline = {}
    local slowfactor = .9
    local OWDrecent = {}
    local fastfactor = .2

    while true do
        local ok, refl, worked = coroutine.resume(pings)
        if not ok or not worked then
            print("Could not send packet to ".. refl)
        end
        local timedata = nil
        ok,timedata = coroutine.resume(receiver,packet_id)
        print("timedata = ", timedata)
        if ok and timedata then
	   if not OWDbaseline[timedata.reflector] then
	      OWDbaseline[timedata.reflector] = {}
	   end
	   if not OWDrecent[timedata.reflector] then
	      OWDrecent[timedata.reflector] = {}
	   end
	   if not OWDbaseline[timedata.reflector].upewma then
	      OWDbaseline[timedata.reflector].upewma = timedata.uplink_time
	   end
	   if not OWDrecent[timedata.reflector].upewma then
	      OWDrecent[timedata.reflector].upewma = timedata.uplink_time
	   end
	   if not OWDbaseline[timedata.reflector].downewma then
	      OWDbaseline[timedata.reflector].downewma = timedata.downlink_time
	   end
	   if not OWDrecent[timedata.reflector].downewma then
	      OWDrecent[timedata.reflector].downewma = timedata.downlink_time
	   end
	   
            OWDbaseline[timedata.reflector].upewma = OWDbaseline[timedata.reflector].upewma * slowfactor + (1-slowfactor) * timedata.uplink_time
            OWDrecent[timedata.reflector].upewma = OWDrecent[timedata.reflector].upewma * fastfactor + (1-fastfactor) * timedata.uplink_time
            OWDbaseline[timedata.reflector].downewma = OWDbaseline[timedata.reflector].downewma * slowfactor + (1-slowfactor) * timedata.downlink_time
            OWDrecent[timedata.reflector].downewma = OWDrecent[timedata.reflector].downewma * fastfactor + (1-fastfactor) * timedata.downlink_time
        end

        for ref,val in pairs(OWDbaseline) do
            print("Reflector " .. ref .. " up baseline = " .. val.upewma .. " down baseline = " .. val.downewma)
        end
        for ref,val in pairs(OWDrecent) do
            print("Reflector " .. ref .. " up baseline = " .. val.upewma .. " down baseline = " .. val.downewma)
        end

=======

-- Start this whole thing in motion!
local function conductor()
    local pings = coroutine.create(pinger)
    local receiver = coroutine.create(receive_ts_ping)

    local OWDbaseline = {}
    local slowfactor = .9
    local OWDrecent = {}
    local fastfactor = .2

    -- Set up OWD tables
    for _,reflector in ipairs(reflector_array_v4) do
        OWDbaseline[reflector] = {["upewma"] = nil}
        OWDrecent[reflector] = {["upewma"] = nil}
        OWDbaseline[reflector] = {["downewma"] = nil}
        OWDrecent[reflector] = {["downewma"] = nil}
    end

    while true do
        local ok, refl, worked = coroutine.resume(pings)

        if not ok or not worked then
            print("Could not send packet to ".. refl)
        end

        local timedata = nil
        ok,timedata = coroutine.resume(receiver,packet_id)

        if ok and timedata then
            if not OWDbaseline[timedata.reflector].upewma then
                OWDbaseline[timedata.reflector].upewma = timedata.uplink_time
            end
            if not OWDrecent[timedata.reflector].upewma then
                OWDrecent[timedata.reflector].upewma = timedata.uplink_time
            end
            if not OWDbaseline[timedata.reflector].downewma then
                OWDbaseline[timedata.reflector].downewma = timedata.downlink_time
            end
            if not OWDrecent[timedata.reflector].downewma then
                OWDrecent[timedata.reflector].downewma = timedata.downlink_time
            end

            OWDbaseline[timedata.reflector].upewma = OWDbaseline[timedata.reflector].upewma * slowfactor + (1-slowfactor) * timedata.uplink_time
            OWDrecent[timedata.reflector].upewma = OWDrecent[timedata.reflector].upewma * fastfactor + (1-fastfactor) * timedata.uplink_time
            OWDbaseline[timedata.reflector].downewma = OWDbaseline[timedata.reflector].downewma * slowfactor + (1-slowfactor) * timedata.downlink_time
            OWDrecent[timedata.reflector].downewma = OWDrecent[timedata.reflector].downewma * fastfactor + (1-fastfactor) * timedata.downlink_time

            for ref,val in pairs(OWDbaseline) do
                upewma = val.upewma and val.upewma or "?" -- Hacky Lua version of a ternary
                downewma = val.downewma and val.downewma or "?" -- Hacky Lua version of a ternary
                print("Reflector " .. ref .. " up baseline = " .. upewma  .. " down baseline = " .. downewma)
            end
            for ref,val in pairs(OWDrecent) do
                upewma = val.upewma and val.upewma or "?" -- Hacky Lua version of a ternary
                downewma = val.downewma and val.downewma or "?" -- Hacky Lua version of a ternary
                print("Reflector " .. ref .. " up baseline = " .. upewma  .. " down baseline = " .. downewma)
            end
        end
>>>>>>> 84272c8b
        time.nanosleep({tv_sec = 0, tv_nsec = tick_rate_nsec})
    end
end

conductor() -- go!
---------------------------- End Conductor Loop ----------------------------<|MERGE_RESOLUTION|>--- conflicted
+++ resolved
@@ -33,13 +33,9 @@
 
 
 ---------------------------- Begin Internal Local Variables ----------------------------
-<<<<<<< HEAD
-local cur_process_id = posix.getpid()
-local packets_on_the_wire = 0
-=======
+
 local tick_rate_nsec = tick_rate * 1000000000
 local cur_process_id = posix.getpid()
->>>>>>> 84272c8b
 
 -- Create raw socket
 local sock = assert(socket.socket(socket.AF_INET, socket.SOCK_RAW, socket.IPPROTO_ICMP), "Failed to create socket")
@@ -121,11 +117,6 @@
 
 local function receive_ts_ping(pkt_id)
     -- Read ICMP TS reply
-<<<<<<< HEAD
-    local entry_time = get_time_after_midnight_ms()
-
-=======
->>>>>>> 84272c8b
     while true do
         local data, sa = socket.recvfrom(sock, 100) -- An IPv4 ICMP reply should be ~56bytes. This value may need tweaking.
 
@@ -140,23 +131,6 @@
 
             -- A pos > 0 indicates the current sa.addr is a known member of the reflector array
             if (pos > 0 and src_pkt_id == pkt_id) then
-<<<<<<< HEAD
-                packets_on_the_wire = packets_on_the_wire - 1
-
-                local stats = {
-                    reflector = sa.addr,
-                    originalTS = tsResp[6],
-                    receiveTS = tsResp[7],
-                    transmitTS = tsResp[8],
-                    rtt = time_after_midnight_ms - tsResp[6],
-                    uplink_time = tsResp[7] - tsResp[6],
-                    downlink_time = time_after_midnight_ms - tsResp[8]}
-
-                if debug then
-                    print('Reflector IP: '..stats.reflector..'  |  Current time: '..time_after_midnight_ms..
-                        '  |  TX at: '..stats.originalTS..'  |  RTT: '..stats.rtt..'  |  UL time: '..stats.uplink_time..
-                        '  |  DL time: '..stats.downlink_time..'  |  Source IP: '..sa.addr)
-=======
                 local stats = {
                     reflector = sa.addr,
                     original_ts = ts_resp[6],
@@ -171,7 +145,6 @@
                     print('Reflector IP: '..stats.reflector..'  |  Current time: '..time_after_midnight_ms..
                         '  |  TX at: '..stats.original_ts..'  |  RTT: '..stats.rtt..'  |  UL time: '..stats.uplink_time..
                         '  |  DL time: '..stats.downlink_time)
->>>>>>> 84272c8b
                 end
                 coroutine.yield(stats)
             end
@@ -199,10 +172,6 @@
 
     -- Send ICMP TS request
     local ok = socket.sendto(sock, tsReq, {family=socket.AF_INET, addr=reflector, port=0})
-<<<<<<< HEAD
-    if ok then packets_on_the_wire = packets_on_the_wire + 1 end
-=======
->>>>>>> 84272c8b
     return ok
 end
 ---------------------------- End Local Functions ----------------------------
@@ -223,61 +192,6 @@
         end
     end
 end
-<<<<<<< HEAD
-
--- Start this whole thing in motion!
-
-local function conductor()
-    local pings = coroutine.create(pinger)
-    local receiver = coroutine.create(receive_ts_ping)
-
-    local OWDbaseline = {}
-    local slowfactor = .9
-    local OWDrecent = {}
-    local fastfactor = .2
-
-    while true do
-        local ok, refl, worked = coroutine.resume(pings)
-        if not ok or not worked then
-            print("Could not send packet to ".. refl)
-        end
-        local timedata = nil
-        ok,timedata = coroutine.resume(receiver,packet_id)
-        print("timedata = ", timedata)
-        if ok and timedata then
-	   if not OWDbaseline[timedata.reflector] then
-	      OWDbaseline[timedata.reflector] = {}
-	   end
-	   if not OWDrecent[timedata.reflector] then
-	      OWDrecent[timedata.reflector] = {}
-	   end
-	   if not OWDbaseline[timedata.reflector].upewma then
-	      OWDbaseline[timedata.reflector].upewma = timedata.uplink_time
-	   end
-	   if not OWDrecent[timedata.reflector].upewma then
-	      OWDrecent[timedata.reflector].upewma = timedata.uplink_time
-	   end
-	   if not OWDbaseline[timedata.reflector].downewma then
-	      OWDbaseline[timedata.reflector].downewma = timedata.downlink_time
-	   end
-	   if not OWDrecent[timedata.reflector].downewma then
-	      OWDrecent[timedata.reflector].downewma = timedata.downlink_time
-	   end
-	   
-            OWDbaseline[timedata.reflector].upewma = OWDbaseline[timedata.reflector].upewma * slowfactor + (1-slowfactor) * timedata.uplink_time
-            OWDrecent[timedata.reflector].upewma = OWDrecent[timedata.reflector].upewma * fastfactor + (1-fastfactor) * timedata.uplink_time
-            OWDbaseline[timedata.reflector].downewma = OWDbaseline[timedata.reflector].downewma * slowfactor + (1-slowfactor) * timedata.downlink_time
-            OWDrecent[timedata.reflector].downewma = OWDrecent[timedata.reflector].downewma * fastfactor + (1-fastfactor) * timedata.downlink_time
-        end
-
-        for ref,val in pairs(OWDbaseline) do
-            print("Reflector " .. ref .. " up baseline = " .. val.upewma .. " down baseline = " .. val.downewma)
-        end
-        for ref,val in pairs(OWDrecent) do
-            print("Reflector " .. ref .. " up baseline = " .. val.upewma .. " down baseline = " .. val.downewma)
-        end
-
-=======
 
 -- Start this whole thing in motion!
 local function conductor()
@@ -337,7 +251,6 @@
                 print("Reflector " .. ref .. " up baseline = " .. upewma  .. " down baseline = " .. downewma)
             end
         end
->>>>>>> 84272c8b
         time.nanosleep({tv_sec = 0, tv_nsec = tick_rate_nsec})
     end
 end
