--- conflicted
+++ resolved
@@ -276,7 +276,6 @@
 end
 
 local function ratecontrol(baseline, recent)
-<<<<<<< HEAD
    local lastchgs,lastchgns = get_current_time()
    local min = math.min
    while true do
@@ -307,25 +306,6 @@
       coroutine.yield(nil)
    end
 end
-=======
-    local lastchgs, lastchgns = get_current_time()
->>>>>>> c8364a6b
-
-    while true do
-        local nows, nowns = get_current_time()
-        if (nows - lastchgs) + (nowns - lastchgns) / 1e9 > min_change_interval then
-            local speedsneedchange = nil
-            -- logic here to decide if the stats indicate needing a change
-            if speedsneedchange then
-
-                -- if it's been long enough, and the stats indicate needing to change speeds
-                -- change speeds here
-                local lastchs, lastchgns = get_current_time()
-            end
-        end
-        coroutine.yield(nil)
-    end
-end
 
 -- Start this whole thing in motion!
 local function conductor()
